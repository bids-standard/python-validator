{
  "root_top": {
    "regexp": "^[\\/\\\\]?(@@@_root_files_@@@)$",
    "tokens": {
      "@@@_root_files_@@@": [
        "README",
        "README\\.md",
        "README\\.rst",
        "README\\.txt",
        "CHANGES",
        "LICENSE",
        "dataset_description\\.json",
        "genetic_info\\.json",
        "participants\\.tsv",
        "participants\\.json",
        "phasediff.json",
        "phase1\\.json",
        "phase2\\.json",
        "fieldmap\\.json",
        "TB1DAM\\.json",
        "TB1EPI\\.json",
        "TB1AFI\\.json",
        "TB1TFL\\.json",
        "TB1RFM\\.json",
        "TB1SRGE\\.json",
        "RB1COR\\.json",
        "events\\.json",
        "scans\\.json",
        "samples\\.json",
        "samples\\.tsv"
      ]
    }
  },

  "func_top": {
    "regexp": "^[\\/\\\\](?:ses-[a-zA-Z0-9]+_)?task-[a-zA-Z0-9]+(?:_acq-[a-zA-Z0-9]+)?(?:_ce-[a-zA-Z0-9]+)?(?:_dir-[a-zA-Z0-9]+)?(?:_rec-[a-zA-Z0-9]+)?(?:_run-[0-9]+)?(?:_echo-[0-9]+)?((?:@@@_func_top_ext_@@@)|(?:_recording-[a-zA-Z0-9]+)?(?:@@@_cont_ext_@@@))$",
    "tokens": {
      "@@@_func_top_ext_@@@": [
        "_bold\\.json",
        "_sbref\\.json",
        "_events\\.json",
        "_events\\.tsv",
        "_beh\\.json"
      ],
      "@@@_cont_ext_@@@": ["_physio\\.json", "_stim\\.json"]
    }
  },

  "asl_top": {
    "regexp": "^\\/(?:ses-[a-zA-Z0-9]+_)?(?:_acq-[a-zA-Z0-9]+)?(?:_rec-[a-zA-Z0-9]+)?(?:_run-[0-9]+)?(@@@_asl_top_ext_@@@)$",
    "tokens": {
      "@@@_asl_top_ext_@@@": [
        "_asl\\.json",
        "_m0scan\\.json",
        "_aslcontext\\.tsv",
        "_labeling.jpg"
      ]
    }
  },

  "pet_top": {
    "regexp": "^[\\/\\\\](?:ses-[a-zA-Z0-9]+_)?(?:task-[a-zA-Z0-9]+_)?(?:trc-[a-zA-Z0-9]+_)?(?:rec-[a-zA-Z0-9]+_)?(?:run-[0-9]+_)?(@@@_pet_suffixes_@@@)\\.json$",
    "tokens": {
      "@@@_pet_suffixes_@@@": ["pet"]
    }
  },

  "anat_top": {
<<<<<<< HEAD
    "regexp": "^[\\/\\\\](?:ses-[a-zA-Z0-9]+_)?(?:acq-[a-zA-Z0-9]+_)?(?:ce-[a-zA-Z0-9]+_)?(?:rec-[a-zA-Z0-9]+_)?(?:run-[0-9]+_)?(@@@_anat_suffixes_@@@)\\.json$",
=======
    "regexp": "^[\\/\\\\](?:ses-[a-zA-Z0-9]+_)?(?:task-[a-zA-Z0-9]+_)?(?:acq-[a-zA-Z0-9]+_)?(?:rec-[a-zA-Z0-9]+_)?(?:run-[0-9]+_)?(@@@_anat_suffixes_@@@)\\.json$",
>>>>>>> 559d9148
    "tokens": {
      "@@@_anat_suffixes_@@@": [
        "T1w",
        "T2w",
        "T1map",
        "T2map",
        "T1rho",
        "FLAIR",
        "PD",
        "PDT2",
        "inplaneT1",
        "inplaneT2",
        "angio",
        "SWImagandphase",
        "T2star",
        "FLASH",
        "PDmap",
        "photo"
      ]
    }
  },

  "VFA_top": {
    "regexp": "^[\\/\\\\](?:ses-[a-zA-Z0-9]+_)?(?:acq-[a-zA-Z0-9]+_)?(?:ce-[a-zA-Z0-9]+_)?(?:rec-[a-zA-Z0-9]+_)?(?:run-[0-9]+_)?(?:echo-[0-9]+_)?(?:flip-[0-9]+_)?(?:part-(mag|phase|real|imag)_)?(@@@_mese_megre_suffixes_@@@)\\.json$",
    "tokens": {
      "@@@_mese_megre_suffixes_@@@": ["VFA"]
    }
  },

  "megre_mese_top": {
    "regexp": "^[\\/\\\\](?:ses-[a-zA-Z0-9]+_)?(?:acq-[a-zA-Z0-9]+_)?(?:ce-[a-zA-Z0-9]+_)?(?:rec-[a-zA-Z0-9]+_)?(?:run-[0-9]+_)?(?:echo-[0-9]+_)?(?:part-(mag|phase|real|imag)_)?(@@@_mese_megre_suffixes_@@@)\\.json$",
    "tokens": {
      "@@@_mese_megre_suffixes_@@@": ["MEGRE", "MESE"]
    }
  },

  "irt1_top": {
    "regexp": "^[\\/\\\\](?:ses-[a-zA-Z0-9]+_)?(?:acq-[a-zA-Z0-9]+_)?(?:ce-[a-zA-Z0-9]+_)?(?:rec-[a-zA-Z0-9]+_)?(?:run-[0-9]+_)?(?:inv-[0-9]+_)?(?:part-(mag|phase|real|imag)_)?(@@@_irt1_suffixes_@@@)\\.json$",
    "tokens": {
      "@@@_irt1_suffixes_@@@": ["IRT1"]
    }
  },

  "mpm_top": {
    "regexp": "^[\\/\\\\](?:ses-[a-zA-Z0-9]+_)?(?:acq-[a-zA-Z0-9]+_)?(?:ce-[a-zA-Z0-9]+_)?(?:rec-[a-zA-Z0-9]+_)?(?:run-[0-9]+_)?(?:echo-[0-9]+_)?(?:flip-[0-9]+_)?(?:mt-(on|off)_)(?:part-(mag|phase|real|imag)_)?(@@@_mpm_suffixes_@@@)\\.json$",
    "tokens": {
      "@@@_mpm_suffixes_@@@": ["MPM"]
    }
  },

  "mts_top": {
    "regexp": "^[\\/\\\\](?:ses-[a-zA-Z0-9]+_)?(?:acq-[a-zA-Z0-9]+_)?(?:ce-[a-zA-Z0-9]+_)?(?:rec-[a-zA-Z0-9]+_)?(?:run-[0-9]+_)?(?:echo-[0-9]+_)?(?:flip-[0-9]+_mt-(on|off)_)?(?:part-(mag|phase|real|imag)_)?(@@@_mts_suffixes_@@@)\\.json$",
    "tokens": {
      "@@@_mts_suffixes_@@@": ["MTS"]
    }
  },

  "mtr_top": {
    "regexp": "^[\\/\\\\](?:ses-[a-zA-Z0-9]+_)?(?:acq-[a-zA-Z0-9]+_)?(?:ce-[a-zA-Z0-9]+_)?(?:rec-[a-zA-Z0-9]+_)?(?:run-[0-9]+_)?(?:mt-(on|off)_)?(?:part-(mag|phase|real|imag)_)?(@@@_mtr_suffixes_@@@)\\.json$",
    "tokens": {
      "@@@_mtr_suffixes_@@@": ["MTR"]
    }
  },

  "mp2rage_top": {
    "regexp": "^[\\/\\\\](?:ses-[a-zA-Z0-9]+_)?(?:acq-[a-zA-Z0-9]+_)?(?:ce-[a-zA-Z0-9]+_)?(?:rec-[a-zA-Z0-9]+_)?(?:run-[0-9]+_)?(?:echo-[0-9]+_)?(?:flip-[0-9]+_)?(?:inv-[0-9]+_)?(?:part-(mag|phase|real|imag)_)?(@@@_mp2rage_suffixes_@@@)\\.json$",
    "tokens": {
      "@@@_mp2rage_suffixes_@@@": ["MP2RAGE"]
    }
  },

  "dwi_top": {
    "regexp": "^[\\/\\\\](?:ses-[a-zA-Z0-9]+_)?(?:acq-[a-zA-Z0-9]+_)?(?:rec-[a-zA-Z0-9]+_)?(?:run-[0-9]+_)?(dwi\\.(?:@@@_dwi_top_ext_@@@)|sbref\\.json)$",
    "tokens": {
      "@@@_dwi_top_ext_@@@": ["json", "bval", "bvec"]
    }
  },
  "eeg_top": {
    "regexp": "^[\\/\\\\](?:ses-[a-zA-Z0-9]+_)?task-[a-zA-Z0-9]+(?:_acq-[a-zA-Z0-9]+)?(?:_proc-[a-zA-Z0-9]+)?(?:@@@_eeg_top_ext_@@@)$",
    "tokens": {
      "@@@_eeg_top_ext_@@@": [
        "_eeg\\.json",
        "_channels\\.tsv",
        "_channels\\.json",
        "_electrodes\\.tsv",
        "_electrodes\\.json",
        "_photo\\.jpg",
        "_photo\\.png",
        "_photo\\.tif",
        "_coordsystem\\.json"
      ]
    }
  },
  "ieeg_top": {
    "regexp": "^[\\/\\\\](?:ses-[a-zA-Z0-9]+_)?task-[a-zA-Z0-9]+(?:_acq-[a-zA-Z0-9]+)?(?:_proc-[a-zA-Z0-9]+)?(?:@@@_ieeg_top_ext_@@@)$",
    "tokens": {
      "@@@_ieeg_top_ext_@@@": [
        "_ieeg\\.json",
        "_channels\\.tsv",
        "_channels\\.json",
        "_electrodes\\.tsv",
        "_electrodes\\.json",
        "_photo\\.jpg",
        "_photo\\.png",
        "_photo\\.tif",
        "_coordsystem\\.json"
      ]
    }
  },
  "meg_top": {
    "regexp": "^[\\/\\\\](?:ses-[a-zA-Z0-9]+_)?task-[a-zA-Z0-9]+(?:_acq-[a-zA-Z0-9]+)?(?:_proc-[a-zA-Z0-9]+)?(?:@@@_meg_top_ext_@@@)$",
    "tokens": {
      "@@@_meg_top_ext_@@@": [
        "_meg\\.json",
        "_channels\\.tsv",
        "_channels\\.json",
        "_photo\\.jpg",
        "_photo\\.png",
        "_photo\\.tif",
        "_coordsystem\\.json"
      ]
    }
  },
  "nirs_top": {
    "regexp": "^[\\/\\\\](?:ses-[a-zA-Z0-9]+_)?(((?:_acq-[a-zA-Z0-9]+)?(@@@_nirs_optodes_@@@))|(task-[a-zA-Z0-9]+(?:_acq-[a-zA-Z0-9]+)?(?:_proc-[a-zA-Z0-9]+)?(?:@@@_nirs_top_ext_@@@)))$",
    "tokens": {
      "@@@_nirs_top_ext_@@@": [
        "_nirs\\.json",
        "_channels\\.tsv",
        "_photo\\.jpg"
      ],
      "@@@_nirs_optodes_@@@": [
        "_optodes\\.tsv",
        "_optodes\\.json",
        "_coordsystem\\.json"
      ]
    }
  },
  "multi_dir_fieldmap": {
    "regexp": "^[\\/\\\\](?:acq-[a-zA-Z0-9]+_)?(?:dir-[a-zA-Z0-9]+_)epi\\.json$"
  },
  "other_top_files": {
    "regexp": "^[\\/\\\\](?:ses-[a-zA-Z0-9]+_)?(?:task-[a-zA-Z0-9]+_)?(?:acq-[a-zA-Z0-9]+_)?(?:rec-[a-zA-Z0-9]+_)?(?:run-[0-9]+_)?(?:recording-[a-zA-Z0-9]+_)?(@@@_other_top_files_ext_@@@)$",
    "tokens": {
      "@@@_other_top_files_ext_@@@": ["physio\\.json", "stim\\.json"]
    }
  },

  "microscopy_top": {
    "regexp": "^[\\/\\\\](?:ses-[a-zA-Z0-9]+_)?(?:_sample-[a-zA-Z0-9]+)?(?:_acq-[a-zA-Z0-9]+)?(?:_stain-[a-zA-Z0-9]+)?(?:_run-[0-9]+)?(?:_chunk-[0-9]+)?(?:@@@_microscopy_top_ext_@@@)$",
    "tokens": {
      "@@@_microscopy_top_ext_@@@": [
        "_TEM\\.json",
        "_SEM\\.json",
        "_uCT\\.json",
        "_BF\\.json",
        "_DF\\.json",
        "_PC\\.json",
        "_DIC\\.json",
        "_FLUO\\.json",
        "_CONF\\.json",
        "_PLI\\.json",
        "_CARS\\.json",
        "_2PE\\.json",
        "_MPE\\.json",
        "_SR\\.json",
        "_NLO\\.json",
        "_OCT\\.json",
        "_SPIM\\.json"
      ]
    }
  }
}<|MERGE_RESOLUTION|>--- conflicted
+++ resolved
@@ -66,11 +66,7 @@
   },
 
   "anat_top": {
-<<<<<<< HEAD
-    "regexp": "^[\\/\\\\](?:ses-[a-zA-Z0-9]+_)?(?:acq-[a-zA-Z0-9]+_)?(?:ce-[a-zA-Z0-9]+_)?(?:rec-[a-zA-Z0-9]+_)?(?:run-[0-9]+_)?(@@@_anat_suffixes_@@@)\\.json$",
-=======
     "regexp": "^[\\/\\\\](?:ses-[a-zA-Z0-9]+_)?(?:task-[a-zA-Z0-9]+_)?(?:acq-[a-zA-Z0-9]+_)?(?:rec-[a-zA-Z0-9]+_)?(?:run-[0-9]+_)?(@@@_anat_suffixes_@@@)\\.json$",
->>>>>>> 559d9148
     "tokens": {
       "@@@_anat_suffixes_@@@": [
         "T1w",
