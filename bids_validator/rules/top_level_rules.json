{
  "root_top": {
    "regexp": "^[\\/\\\\]?(@@@_root_files_@@@)$",
    "tokens": {
      "@@@_root_files_@@@": [
        "README",
        "README\\.md",
        "README\\.rst",
        "README\\.txt",
        "CHANGES",
        "LICENSE",
        "dataset_description\\.json",
        "genetic_info\\.json",
        "participants\\.tsv",
        "participants\\.json",
        "phasediff.json",
        "phase1\\.json",
        "phase2\\.json",
        "fieldmap\\.json",
        "events\\.json",
        "scans\\.json",
        "samples\\.json",
        "samples\\.tsv"
      ]
    }
  },

  "func_top": {
    "regexp": "^[\\/\\\\](?:ses-[a-zA-Z0-9]+_)?task-[a-zA-Z0-9]+(?:_acq-[a-zA-Z0-9]+)?(?:_ce-[a-zA-Z0-9]+)?(?:_dir-[a-zA-Z0-9]+)?(?:_rec-[a-zA-Z0-9]+)?(?:_run-[0-9]+)?(?:_echo-[0-9]+)?((?:@@@_func_top_ext_@@@)|(?:_recording-[a-zA-Z0-9]+)?(?:@@@_cont_ext_@@@))$",
    "tokens": {
      "@@@_func_top_ext_@@@": [
        "_bold\\.json",
        "_sbref\\.json",
        "_events\\.json",
        "_events\\.tsv",
        "_beh\\.json"
      ],
      "@@@_cont_ext_@@@": ["_physio\\.json", "_stim\\.json"]
    }
  },

  "asl_top": {
    "regexp": "^\\/(?:ses-[a-zA-Z0-9]+_)?(?:_acq-[a-zA-Z0-9]+)?(?:_rec-[a-zA-Z0-9]+)?(?:_run-[0-9]+)?(@@@_asl_top_ext_@@@)$",
    "tokens": {
      "@@@_asl_top_ext_@@@": [
        "_asl\\.json",
        "_m0scan\\.json",
        "_aslcontext\\.tsv",
        "_labeling.jpg"
      ]
    }
  },

  "pet_top": {
    "regexp": "^[\\/\\\\](?:ses-[a-zA-Z0-9]+_)?(?:trc-[a-zA-Z0-9]+_)?(?:rec-[a-zA-Z0-9]+_)?(?:task-[a-zA-Z0-9]+_)?(?:run-[0-9]+_)?(@@@_pet_suffixes_@@@)\\.json$",
    "tokens": {
      "@@@_pet_suffixes_@@@": ["pet"]
    }
  },

  "anat_top": {
    "regexp": "^[\\/\\\\](?:ses-[a-zA-Z0-9]+_)?(?:acq-[a-zA-Z0-9]+_)?(?:rec-[a-zA-Z0-9]+_)?(?:run-[0-9]+_)?(@@@_anat_suffixes_@@@)\\.json$",
    "tokens": {
      "@@@_anat_suffixes_@@@": [
        "T1w",
        "T2w",
        "T1map",
        "T2map",
        "T1rho",
        "FLAIR",
        "PD",
        "PDT2",
        "inplaneT1",
        "inplaneT2",
        "angio",
        "SWImagandphase",
        "T2star",
        "FLASH",
        "PDmap",
        "photo"
      ]
    }
  },

  "dwi_top": {
    "regexp": "^[\\/\\\\](?:ses-[a-zA-Z0-9]+_)?(?:acq-[a-zA-Z0-9]+_)?(?:rec-[a-zA-Z0-9]+_)?(?:run-[0-9]+_)?(dwi\\.(?:@@@_dwi_top_ext_@@@)|sbref\\.json)$",
    "tokens": {
      "@@@_dwi_top_ext_@@@": ["json", "bval", "bvec"]
    }
  },
  "eeg_top": {
    "regexp": "^[\\/\\\\](?:ses-[a-zA-Z0-9]+_)?task-[a-zA-Z0-9]+(?:_acq-[a-zA-Z0-9]+)?(?:_proc-[a-zA-Z0-9]+)?(?:@@@_eeg_top_ext_@@@)$",
    "tokens": {
      "@@@_eeg_top_ext_@@@": [
        "_eeg\\.json",
        "_channels\\.tsv",
        "_channels\\.json",
        "_electrodes\\.tsv",
        "_electrodes\\.json",
        "_photo\\.jpg",
        "_photo\\.png",
        "_photo\\.tif",
        "_coordsystem\\.json"
      ]
    }
  },
  "ieeg_top": {
    "regexp": "^[\\/\\\\](?:ses-[a-zA-Z0-9]+_)?task-[a-zA-Z0-9]+(?:_acq-[a-zA-Z0-9]+)?(?:_proc-[a-zA-Z0-9]+)?(?:@@@_ieeg_top_ext_@@@)$",
    "tokens": {
      "@@@_ieeg_top_ext_@@@": [
        "_ieeg\\.json",
        "_channels\\.tsv",
        "_channels\\.json",
        "_electrodes\\.tsv",
        "_electrodes\\.json",
        "_photo\\.jpg",
        "_photo\\.png",
        "_photo\\.tif",
        "_coordsystem\\.json"
      ]
    }
  },
  "meg_top": {
    "regexp": "^[\\/\\\\](?:ses-[a-zA-Z0-9]+_)?task-[a-zA-Z0-9]+(?:_acq-[a-zA-Z0-9]+)?(?:_proc-[a-zA-Z0-9]+)?(?:@@@_meg_top_ext_@@@)$",
    "tokens": {
      "@@@_meg_top_ext_@@@": [
        "_meg\\.json",
        "_channels\\.tsv",
        "_channels\\.json",
        "_photo\\.jpg",
        "_photo\\.png",
        "_photo\\.tif",
        "_coordsystem\\.json"
      ]
    }
  },
<<<<<<< HEAD
  "motion_top": {
    "regexp": "^[\\/\\\\](?:ses-[a-zA-Z0-9]+_)?task-[a-zA-Z0-9]+(?:@@@_motion_top_ext_@@@)$",
    "tokens": {
      "@@@_motion_top_ext_@@@": [
        "_motion\\.json",
        "_channels\\.tsv",
        "_channels\\.json",
=======
  "nirs_top": {
    "regexp": "^[\\/\\\\](?:ses-[a-zA-Z0-9]+_)?(((?:_acq-[a-zA-Z0-9]+)?(@@@_nirs_optodes_@@@))|(task-[a-zA-Z0-9]+(?:_acq-[a-zA-Z0-9]+)?(?:_proc-[a-zA-Z0-9]+)?(?:@@@_nirs_top_ext_@@@)))$",
    "tokens": {
      "@@@_nirs_top_ext_@@@": [
        "_nirs\\.json",
        "_channels\\.tsv",
        "_photo\\.jpg"
      ],
      "@@@_nirs_optodes_@@@": [
        "_optodes\\.tsv",
        "_optodes\\.json",
>>>>>>> 47d77ea7
        "_coordsystem\\.json"
      ]
    }
  },
  "multi_dir_fieldmap": {
    "regexp": "^[\\/\\\\](?:acq-[a-zA-Z0-9]+_)?(?:dir-[a-zA-Z0-9]+_)epi\\.json$"
  },
  "other_top_files": {
    "regexp": "^[\\/\\\\](?:ses-[a-zA-Z0-9]+_)?(?:task-[a-zA-Z0-9]+_)?(?:acq-[a-zA-Z0-9]+_)?(?:rec-[a-zA-Z0-9]+_)?(?:run-[0-9]+_)?(?:recording-[a-zA-Z0-9]+_)?(@@@_other_top_files_ext_@@@)$",
    "tokens": {
      "@@@_other_top_files_ext_@@@": ["physio\\.json", "stim\\.json"]
    }
  },

  "microscopy_top": {
    "regexp": "^[\\/\\\\](?:ses-[a-zA-Z0-9]+_)?(?:_sample-[a-zA-Z0-9]+)?(?:_acq-[a-zA-Z0-9]+)?(?:_stain-[a-zA-Z0-9]+)?(?:_run-[0-9]+)?(?:_chunk-[0-9]+)?(?:@@@_microscopy_top_ext_@@@)$",
    "tokens": {
      "@@@_microscopy_top_ext_@@@": [
        "_TEM\\.json",
        "_SEM\\.json",
        "_uCT\\.json",
        "_BF\\.json",
        "_DF\\.json",
        "_PC\\.json",
        "_DIC\\.json",
        "_FLUO\\.json",
        "_CONF\\.json",
        "_PLI\\.json",
        "_CARS\\.json",
        "_2PE\\.json",
        "_MPE\\.json",
        "_SR\\.json",
        "_NLO\\.json",
        "_OCT\\.json",
        "_SPIM\\.json"
      ]
    }
  }
}<|MERGE_RESOLUTION|>--- conflicted
+++ resolved
@@ -134,7 +134,6 @@
       ]
     }
   },
-<<<<<<< HEAD
   "motion_top": {
     "regexp": "^[\\/\\\\](?:ses-[a-zA-Z0-9]+_)?task-[a-zA-Z0-9]+(?:@@@_motion_top_ext_@@@)$",
     "tokens": {
@@ -142,7 +141,10 @@
         "_motion\\.json",
         "_channels\\.tsv",
         "_channels\\.json",
-=======
+        "_coordsystem\\.json"
+      ]
+    }
+  },
   "nirs_top": {
     "regexp": "^[\\/\\\\](?:ses-[a-zA-Z0-9]+_)?(((?:_acq-[a-zA-Z0-9]+)?(@@@_nirs_optodes_@@@))|(task-[a-zA-Z0-9]+(?:_acq-[a-zA-Z0-9]+)?(?:_proc-[a-zA-Z0-9]+)?(?:@@@_nirs_top_ext_@@@)))$",
     "tokens": {
@@ -154,7 +156,6 @@
       "@@@_nirs_optodes_@@@": [
         "_optodes\\.tsv",
         "_optodes\\.json",
->>>>>>> 47d77ea7
         "_coordsystem\\.json"
       ]
     }
