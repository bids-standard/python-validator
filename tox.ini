[tox]
requires =
  tox>=4
  tox-uv
envlist =
  py3{9,10,11,12}-{full,pre}
  py39-min
  style
  spellcheck
skip_missing_interpreters = true

# Configuration that allows us to split tests across GitHub runners effectively
[gh-actions]
python =
  3.9: py39
  3.10: py310
  3.11: py311
  3.12: py312

[gh-actions:env]
DEPENDS =
  min: min
  full: full
  pre: pre

CHECK =
  style: style
  spellcheck: spellcheck

[testenv]
description = Pytest with coverage
labels = test
pip_pre =
  pre: true
pass_env =
  # getpass.getuser() sources for Windows:
  LOGNAME
  USER
  LNAME
  USERNAME
  # Pass user color preferences through
  PY_COLORS
  FORCE_COLOR
  NO_COLOR
  CLICOLOR
  CLICOLOR_FORCE
extras = test
uv_resolution =
  min: lowest-direct
deps =
<<<<<<< HEAD
  typer
  min: bidsschematools ==0.11.0
  pre: git+https://github.com/bids-standard/bids-specification.git\#subdirectory=tools/schemacode
commands =
  coverage erase
  coverage run -p -m bids_validator tests/data/bids-examples/ds000117
  python -m pytest --doctest-modules --cov . --cov-append --cov-report term \
    --junitxml=test-results.xml {posargs}
  coverage xml
=======
  pre: git+https://github.com/bids-standard/bids-specification.git\#subdirectory=tools/schemacode

commands =
  python -m pytest --doctest-modules --cov . --cov-report xml --cov-report term \
    --junitxml=test-results.xml -v {posargs}
>>>>>>> a40bf21a

[testenv:docs]
description = Build documentation site
labels = docs
allowlist_externals = make
extras = doc
commands =
  make -C doc html

[testenv:style{,-fix}]
description = Check and attempt to fix style
labels = check
deps =
  ruff
skip_install = true
commands =
  fix: ruff check --fix src/
  fix: ruff format src/
  !fix: ruff check src/
  !fix: ruff format --diff src/

[testenv:spellcheck{,-fix}]
description = Check spelling
labels = check
deps =
  codespell[toml]
skip_install = true
commands =
  fix: codespell -w {posargs}
  !fix: codespell {posargs}

[testenv:build{,-strict}]
labels =
  check
  pre-release
deps =
  build
  twine
skip_install = true
set_env =
  build-strict: PYTHONWARNINGS=error,once:Unimplemented abstract methods {'locate_file'}:DeprecationWarning:pip._internal.metadata.importlib._dists,once:pkg_resources is deprecated as an API.:DeprecationWarning:pip._internal.metadata.importlib._envs
commands =
  python -m build
  python -m twine check dist/*

[testenv:publish]
depends = build
labels = release
deps =
  twine
skip_install = true
commands =
  python -m twine upload dist/*<|MERGE_RESOLUTION|>--- conflicted
+++ resolved
@@ -48,23 +48,15 @@
 uv_resolution =
   min: lowest-direct
 deps =
-<<<<<<< HEAD
   typer
-  min: bidsschematools ==0.11.0
   pre: git+https://github.com/bids-standard/bids-specification.git\#subdirectory=tools/schemacode
+
 commands =
   coverage erase
   coverage run -p -m bids_validator tests/data/bids-examples/ds000117
   python -m pytest --doctest-modules --cov . --cov-append --cov-report term \
     --junitxml=test-results.xml {posargs}
   coverage xml
-=======
-  pre: git+https://github.com/bids-standard/bids-specification.git\#subdirectory=tools/schemacode
-
-commands =
-  python -m pytest --doctest-modules --cov . --cov-report xml --cov-report term \
-    --junitxml=test-results.xml -v {posargs}
->>>>>>> a40bf21a
 
 [testenv:docs]
 description = Build documentation site
