{
  "scans": {
    "regexp": "^[\\/\\\\](sub-[a-zA-Z0-9]+)[\\/\\\\](?:(ses-[a-zA-Z0-9]+)[\\/\\\\])?\\1(_\\2)?(@@@_scat_ext_@@@)$",
    "tokens": {
      "@@@_scat_ext_@@@": ["_scans\\.tsv", "_scans\\.json"]
    }
  },

  "func_ses": {
    "regexp": "^[\\/\\\\](sub-[a-zA-Z0-9]+)[\\/\\\\](?:(ses-[a-zA-Z0-9]+)[\\/\\\\])?\\1(_\\2)?task-[a-zA-Z0-9]+(?:_acq-[a-zA-Z0-9]+)?(?:_rec-[a-zA-Z0-9]+)?(?:_run-[0-9]+)?(?:_echo-[0-9]+)?(@@@_func_ses_ext_@@@)$",
    "tokens": {
      "@@@_func_ses_ext_@@@": [
        "_bold\\.json",
        "_sbref\\.json",
        "_events\\.json",
        "_events\\.tsv",
        "_physio\\.json",
        "_stim\\.json"
      ]
    }
  },

  "asl_ses": {
    "regexp": "^\\/(sub-[a-zA-Z0-9]+)\\/(?:(ses-[a-zA-Z0-9]+)\\/)?\\1(_\\2)?(?:_acq-[a-zA-Z0-9]+)?(?:_rec-[a-zA-Z0-9]+)?(?:_run-[0-9]+)?(@@@_asl_ses_ext_@@@)$",
    "tokens": {
      "@@@_asl_ses_ext_@@@": [
        "_asl\\.json",
        "_aslcontext\\.tsv",
        "_m0scan\\.json",
        "_asllabeling\\.jpg"
      ]
    }
  },

  "pet_ses": {
    "regexp": "^[\\/\\\\](sub-[a-zA-Z0-9]+)[\\/\\\\](?:(ses-[a-zA-Z0-9]+)[\\/\\\\])?\\1(_\\2)?(?:_trc-[a-zA-Z0-9]+)?(?:_rec-[a-zA-Z0-9]+)?(?:_task-[a-zA-Z0-9]+)?(?:_run-[0-9]+_)?(@@@_pet_ses_type_@@@)$",
    "tokens": {
      "@@@_pet_ses_type_@@@": ["_pet\\.json", "_events\\.json", "_events\\.tsv"]
    }
  },

  "anat_ses": {
    "regexp": "^[\\/\\\\](sub-[a-zA-Z0-9]+)[\\/\\\\](?:(ses-[a-zA-Z0-9]+)[\\/\\\\])?\\1(_\\2)?(?:_acq-[a-zA-Z0-9]+)?(?:_rec-[a-zA-Z0-9]+)?(?:_run-[0-9]+_)?(@@@_anat_ses_type_@@@)\\.json$",
    "tokens": {
      "@@@_anat_ses_type_@@@": [
        "T1w",
        "T2w",
        "T1map",
        "T2map",
        "T1rho",
        "FLAIR",
        "PD",
        "PDT2",
        "inplaneT1",
        "inplaneT2",
        "angio",
        "defacemask",
        "SWImagandphase"
      ]
    }
  },

  "dwi_ses": {
    "regexp": "^[\\/\\\\](sub-[a-zA-Z0-9]+)[\\/\\\\](?:(ses-[a-zA-Z0-9]+)[\\/\\\\])?\\1(_\\2)?(?:_acq-[a-zA-Z0-9]+)?(?:_rec-[a-zA-Z0-9]+)?(?:_run-[0-9]+)?(?:_)?dwi\\.(?:@@@_dwi_ses_ext_@@@)$",
    "tokens": {
      "@@@_dwi_ses_ext_@@@": ["json", "bval", "bvec"]
    }
  },

  "meg_ses": {
    "regexp": "^[\\/\\\\](sub-[a-zA-Z0-9]+)[\\/\\\\](?:(ses-[a-zA-Z0-9]+)[\\/\\\\])?\\1(_\\2)?(?:_task-[a-zA-Z0-9]+)?(?:_acq-[a-zA-Z0-9]+)?(?:_proc-[a-zA-Z0-9]+)?(@@@_meg_ses_type_@@@)$",
    "tokens": {
      "@@@_meg_ses_type_@@@": [
        "_events\\.tsv",
        "_channels\\.tsv",
        "_channels\\.json",
        "_meg\\.json",
        "_coordsystem\\.json",
        "_photo\\.jpg",
        "_photo\\.png",
        "_photo\\.tif",
        "_headshape\\.pos"
      ]
    }
  },

  "eeg_ses": {
    "regexp": "^[\\/\\\\](sub-[a-zA-Z0-9]+)[\\/\\\\](?:(ses-[a-zA-Z0-9]+)[\\/\\\\])?\\1(_\\2)?(?:_task-[a-zA-Z0-9]+)?(?:_acq-[a-zA-Z0-9]+)?(?:_proc-[a-zA-Z0-9]+)?(?:_space-(@@@_eeg_space_@@@))?(@@@_eeg_ses_type_@@@)$",
    "tokens": {
      "@@@_eeg_ses_type_@@@": [
        "_events\\.tsv",
        "_channels\\.tsv",
        "_channels\\.json",
        "_electrodes\\.tsv",
        "_electrodes\\.json",
        "_eeg\\.json",
        "_coordsystem\\.json",
        "_photo\\.jpg",
        "_photo\\.png",
        "_photo\\.tif"
      ],
      "@@@_eeg_space_@@@": [
        "Other",
        "CapTrak",
        "EEGLAB",
        "EEGLAB-HJ",
        "CTF",
        "ElektaNeuromag",
        "4DBti",
        "KitYokogawa",
        "ChietiItab",
        "ICBM452AirSpace",
        "ICBM452Warp5Space",
        "IXI549Space",
        "fsaverage",
        "fsaverageSym",
        "fsLR",
        "MNIColin27",
        "MNI152Lin",
        "MNI152NLin2009aSym",
        "MNI152NLin2009bSym",
        "MNI152NLin2009cSym",
        "MNI152NLin2009aAsym",
        "MNI152NLin2009bAsym",
        "MNI152NLin2009cAsym",
        "MNI152NLin6Sym",
        "MNI152NLin6ASym",
        "MNI305",
        "NIHPD",
        "OASIS30AntsOASISAnts",
        "OASIS30Atropos",
        "Talairach",
        "UNCInfant",
        "fsaverage3",
        "fsaverage4",
        "fsaverage5",
        "fsaverage6",
        "fsaveragesym",
        "UNCInfant0V21",
        "UNCInfant1V21",
        "UNCInfant2V21",
        "UNCInfant0V22",
        "UNCInfant1V22",
        "UNCInfant2V22",
        "UNCInfant0V23",
        "UNCInfant1V23",
        "UNCInfant2V23"
      ]
    }
  },

  "ieeg_ses": {
    "regexp": "^[\\/\\\\](sub-[a-zA-Z0-9]+)[\\/\\\\](?:(ses-[a-zA-Z0-9]+)[\\/\\\\])?\\1(_\\2)?(?:_task-[a-zA-Z0-9]+)?(?:_acq-[a-zA-Z0-9]+)?(?:_proc-[a-zA-Z0-9]+)?(?:_space-(@@@_ieeg_space_@@@))?(@@@_ieeg_ses_type_@@@)$",
    "tokens": {
      "@@@_ieeg_ses_type_@@@": [
        "_events\\.tsv",
        "_channels\\.tsv",
        "_channels\\.json",
        "_electrodes\\.tsv",
        "_electrodes\\.json",
        "_ieeg\\.json",
        "_coordsystem\\.json",
        "_photo\\.jpg",
        "_photo\\.png",
        "_photo\\.tif"
      ],
      "@@@_ieeg_space_@@@": [
        "Other",
        "Pixels",
        "ACPC",
        "ScanRAS",
        "ICBM452AirSpace",
        "ICBM452Warp5Space",
        "IXI549Space",
        "fsaverage",
        "fsaverageSym",
        "fsLR",
        "MNIColin27",
        "MNI152Lin",
        "MNI152NLin2009aSym",
        "MNI152NLin2009bSym",
        "MNI152NLin2009cSym",
        "MNI152NLin2009aAsym",
        "MNI152NLin2009bAsym",
        "MNI152NLin2009cAsym",
        "MNI152NLin6Sym",
        "MNI152NLin6ASym",
        "MNI305",
        "NIHPD",
        "OASIS30AntsOASISAnts",
        "OASIS30Atropos",
        "Talairach",
        "UNCInfant",
        "fsaverage3",
        "fsaverage4",
        "fsaverage5",
        "fsaverage6",
        "fsaveragesym",
        "UNCInfant0V21",
        "UNCInfant1V21",
        "UNCInfant2V21",
        "UNCInfant0V22",
        "UNCInfant1V22",
        "UNCInfant2V22",
        "UNCInfant0V23",
        "UNCInfant1V23",
        "UNCInfant2V23"
      ]
    }
  },

  "motion_ses": {
    "regexp": "^[\\/\\\\](sub-[a-zA-Z0-9]+)[\\/\\\\](?:(ses-[a-zA-Z0-9]+)[\\/\\\\])?\\1(_\\2)?(?:_task-[a-zA-Z0-9]+)?(?:_acq-[a-zA-Z0-9]+)?(@@@_motion_ses_type_@@@)$",
    "tokens": {
      "@@@_motion_ses_type_@@@": [
        "_events.tsv",
        "_events.json",
        "_channels.tsv",
        "_channels.json",
        "_motion.json",
        "_coordsystem.json"
      ]
    }
  },
  "microscopy_ses": {
    "regexp": "^[\\/\\\\](sub-[a-zA-Z0-9]+)[\\/\\\\](?:(ses-[a-zA-Z0-9]+)[\\/\\\\])?\\1(_\\2)?(?:_sample-[a-zA-Z0-9]+)?(?:_acq-[a-zA-Z0-9]+)?(?:_stain-[a-zA-Z0-9]+)?(?:_run-[0-9]+_)?(?:_chunk-[0-9]+)?(@@@_microscopy_ses_type_@@@)$",
    "tokens": {
      "@@@_microscopy_ses_type_@@@": [
        "_TEM\\.json",
        "_SEM\\.json",
        "_uCT\\.json",
        "_BF\\.json",
        "_DF\\.json",
        "_PC\\.json",
        "_DIC\\.json",
        "_FLUO\\.json",
        "_CONF\\.json",
        "_PLI\\.json",
        "_CARS\\.json",
        "_2PE\\.json",
        "_MPE\\.json",
        "_SR\\.json",
        "_NLO\\.json",
        "_OCT\\.json",
        "_SPIM\\.json"
<<<<<<< HEAD
      ]
    }
  },
  "motion_ses": {
    "regexp": "^[\\/\\\\](sub-[a-zA-Z0-9]+)[\\/\\\\](?:(ses-[a-zA-Z0-9]+)[\\/\\\\])?\\1(_\\2)?(?:_task-[a-zA-Z0-9]+)?(?:_acq-[a-zA-Z0-9]+)?(@@@_motion_ses_type_@@@)$",
    "tokens": {
      "@@@_motion_ses_type_@@@": [
        "_events.tsv",
	  "_events.json",
        "_channels.tsv",
        "_channels.json",
        "_motion.json",
        "_coordsystem.json"
=======
>>>>>>> 26beeb2e
      ]
    }
  }
}<|MERGE_RESOLUTION|>--- conflicted
+++ resolved
@@ -243,22 +243,6 @@
         "_NLO\\.json",
         "_OCT\\.json",
         "_SPIM\\.json"
-<<<<<<< HEAD
-      ]
-    }
-  },
-  "motion_ses": {
-    "regexp": "^[\\/\\\\](sub-[a-zA-Z0-9]+)[\\/\\\\](?:(ses-[a-zA-Z0-9]+)[\\/\\\\])?\\1(_\\2)?(?:_task-[a-zA-Z0-9]+)?(?:_acq-[a-zA-Z0-9]+)?(@@@_motion_ses_type_@@@)$",
-    "tokens": {
-      "@@@_motion_ses_type_@@@": [
-        "_events.tsv",
-	  "_events.json",
-        "_channels.tsv",
-        "_channels.json",
-        "_motion.json",
-        "_coordsystem.json"
-=======
->>>>>>> 26beeb2e
       ]
     }
   }
